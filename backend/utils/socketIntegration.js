--- conflicted
+++ resolved
@@ -1,11 +1,5 @@
 const Product = require('../models/Product');
-<<<<<<< HEAD
-const Order = require('../models/Order');
-const User = require('../models/User');
-=======
-const User = require('../models/User');
-const Order = require('../models/Order');
->>>>>>> cf273b76
+ 
 
 class Soko24Integration {
   constructor(io) {
@@ -101,11 +95,7 @@
   }
 
   findUserSocket(userId) {
-    // Implementation to find user's socket connection
-<<<<<<< HEAD
-=======
-    // This would depend on how you're tracking connected users
->>>>>>> cf273b76
+   
     for (const [socketId, socket] of this.io.sockets.sockets) {
       if (socket.userId === userId.toString()) {
         return socket;
